--- conflicted
+++ resolved
@@ -2,18 +2,6 @@
   "network": "sepolia",
   "diamond": "0xc70DAAbf0bb23aBc9a95eda0db673cDDF9Fd7676",
   "facets": {
-<<<<<<< HEAD
-    "admin": "0x1e40388E9bB70C576050428Ba868cd35C2475D9A",
-    "property": "0xC250e0A716493617344F414AC0b2426Ce79144C8",
-    "investment": "0x5a77D043237891C37D19c945135C196DA80d50B0",
-    "milestone": "0xCe412ECB9E9c8eF79a0e894d3466D4bE6870e382",
-    "transaction": "0x2b039d7E155C4ede529adC54ca841bddd34Bb9bF",
-    "diamondloupe": "0xB7cbfCc07236d18A342edE208eF3628F44Faedd1"
-  },
-  "deployer": "0x4f950FAA97B1A7fad9C78cA03B1e99539C8E5cf3",
-  "timestamp": "2025-08-06T08:27:24.469Z",
-  "deploymentType": "standard"
-=======
     "admin": "0x414Bbb8f1d513Dd952de7c44F20427e702aCB2A9",
     "property": "0xE7d3FC7ee8771405d446ed972A38a0fc97DE1060",
     "investment": "0xB6F27FC65FBb51Bf6E30B7E6022bc3F6aeC942d8",
@@ -24,5 +12,4 @@
   "deployer": "0x7D7584C8Cc9139Dd4eEd3d1b17d86caF977F9789",
   "timestamp": "2025-08-07T23:04:54.112Z",
   "deploymentType": "upgrade"
->>>>>>> 597e5df8
 }