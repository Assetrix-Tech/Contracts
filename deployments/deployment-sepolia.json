--- conflicted
+++ resolved
@@ -1,19 +1,5 @@
 {
   "network": "sepolia",
-<<<<<<< HEAD
-  "diamond": "0xB0A5D4c33469998F6Dac93B5b9B18C46A81A7506",
-  "facets": {
-    "admin": "0xeccd8a88D83c2A8C36285D15d490caF16faA092e",
-    "property": "0x4E58a4B91031fA7F3F800ED7F8AB598b8EC7F85F",
-    "investment": "0xEB3721D816B6AdADC8c79A52D2447a106DfFf958",
-    "milestone": "0x01aCcCC45B3AF882472Dc43337F9e2C07477D63A",
-    "transaction": "0x17E1697C309794d46CDA90a92bBFC8a4539308b3"
-  },
-  "deployer": "0x4f950FAA97B1A7fad9C78cA03B1e99539C8E5cf3",
-  "timestamp": "2025-07-25T08:51:04.588Z",
-  "deploymentType": "standard",
-  "notes": "Use upgrade.js to add more facets later"
-=======
   "diamond": "0xc671a310B4dea03f4fDd9CDFb791a25aac83e351",
   "facets": {
     "admin": "0x2c36E054E0D6F0e50092fB0D620eB791eE8126D0",
@@ -27,5 +13,4 @@
   "deployer": "0x7D7584C8Cc9139Dd4eEd3d1b17d86caF977F9789",
   "timestamp": "2025-08-10T13:20:08.899Z",
   "deploymentType": "standard"
->>>>>>> 4370f6d0
 }